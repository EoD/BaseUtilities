﻿<?xml version="1.0" encoding="utf-8"?>
<Project ToolsVersion="15.0" xmlns="http://schemas.microsoft.com/developer/msbuild/2003">
  <Import Project="$(MSBuildExtensionsPath)\$(MSBuildToolsVersion)\Microsoft.Common.props" Condition="Exists('$(MSBuildExtensionsPath)\$(MSBuildToolsVersion)\Microsoft.Common.props')" />
  <PropertyGroup>
    <Configuration Condition=" '$(Configuration)' == '' ">Debug</Configuration>
    <Platform Condition=" '$(Platform)' == '' ">AnyCPU</Platform>
    <ProjectGuid>{C657C881-F3E1-45BA-ACA5-966348010414}</ProjectGuid>
    <OutputType>Library</OutputType>
    <AppDesignerFolder>Properties</AppDesignerFolder>
    <RootNamespace>BaseUtils</RootNamespace>
    <AssemblyName>BaseUtils</AssemblyName>
    <TargetFrameworkVersion>v4.6</TargetFrameworkVersion>
    <FileAlignment>512</FileAlignment>
    <TargetFrameworkProfile />
  </PropertyGroup>
  <PropertyGroup Condition=" '$(Configuration)|$(Platform)' == 'Debug|AnyCPU' ">
    <DebugSymbols>true</DebugSymbols>
    <DebugType>full</DebugType>
    <Optimize>false</Optimize>
    <OutputPath>bin\Debug\</OutputPath>
    <DefineConstants>DEBUG;TRACE</DefineConstants>
    <ErrorReport>prompt</ErrorReport>
    <WarningLevel>4</WarningLevel>
  </PropertyGroup>
  <PropertyGroup Condition=" '$(Configuration)|$(Platform)' == 'Release|AnyCPU' ">
    <DebugType>pdbonly</DebugType>
    <Optimize>true</Optimize>
    <OutputPath>bin\Release\</OutputPath>
    <DefineConstants>TRACE</DefineConstants>
    <ErrorReport>prompt</ErrorReport>
    <WarningLevel>4</WarningLevel>
  </PropertyGroup>
  <ItemGroup>
    <Reference Include="Newtonsoft.Json, Version=11.0.0.0, Culture=neutral, PublicKeyToken=30ad4fe6b2a6aeed, processorArchitecture=MSIL">
      <HintPath>$(SolutionDir)\packages\Newtonsoft.Json.11.0.2\lib\net45\Newtonsoft.Json.dll</HintPath>
    </Reference>
    <Reference Include="System" />
    <Reference Include="System.Core" />
    <Reference Include="System.Drawing" />
    <Reference Include="System.Web" />
    <Reference Include="System.Windows.Forms" />
    <Reference Include="System.Xml.Linq" />
    <Reference Include="System.Data.DataSetExtensions" />
    <Reference Include="Microsoft.CSharp" />
    <Reference Include="System.Data" />
    <Reference Include="System.Net.Http" />
    <Reference Include="System.Xml" />
  </ItemGroup>
  <ItemGroup>
    <Compile Include="Collections\CollectionStaticHelpers.cs" />
    <Compile Include="Collections\RangeLists.cs" />
    <Compile Include="Collections\SortedListDuplicates.cs" />
    <Compile Include="Collections\StackOfDictionaries.cs" />
    <Compile Include="Conditions\Condition.cs" />
    <Compile Include="Conditions\ConditionEntry.cs" />
    <Compile Include="Functions\FunctionHandlers.cs" />
    <Compile Include="Functions\Functions.cs" />
    <Compile Include="Functions\FunctionsBasic.cs" />
    <Compile Include="Conditions\ConditionLists.cs" />
    <Compile Include="Functions\FunctionPersistentData.cs" />
<<<<<<< HEAD
    <Compile Include="WebServer\SimpleWebServerFileNode.cs" />
    <Compile Include="WebServer\SimpleWebServerDynamicNode.cs" />
    <Compile Include="WebServer\SimpleWebServerDispatcher.cs" />
    <Compile Include="WebServer\SimpleWebServer.cs" />
=======
    <Compile Include="HTTP\HttpDownloadFile.cs" />
    <Compile Include="Misc\TemplateObjectExtensions.cs" />
    <Compile Include="Strings\StringObjectExtensionsNumbers.cs" />
    <Compile Include="Strings\StringObjectExtensionsSplitWord.cs" />
    <Compile Include="Strings\StringObjectExtensionsQuotes.cs" />
    <Compile Include="Strings\StringObjectExtensionsEscape.cs" />
    <Compile Include="Strings\StringObjectExtensionsOneOf.cs" />
    <Compile Include="Strings\StringObjectExtensionsLists.cs" />
>>>>>>> ad9ad024
    <Compile Include="Variables\Variables.cs" />
    <Compile Include="Dates\DateObjectExtensions.cs" />
    <Compile Include="DebugTraceAndLogs\ExceptionCatcher.cs" />
    <Compile Include="DebugTraceAndLogs\LogClean.cs" />
    <Compile Include="EMK\Point3D.cs" />
    <Compile Include="EMK\Vector3D.cs" />
    <Compile Include="Files\AssociateExe.cs" />
    <Compile Include="Files\CSVWriteGrid.cs" />
    <Compile Include="Files\LineReader.cs" />
    <Compile Include="HTTP\BrowserInfo.cs" />
    <Compile Include="HTTP\DownloadFile.cs" />
    <Compile Include="HTTP\GitHubClass.cs" />
    <Compile Include="HTTP\GitHubFile.cs" />
    <Compile Include="HTTP\GitHubRelease.cs" />
    <Compile Include="HTTP\HttpCom.cs" />
    <Compile Include="HTTP\HttpUriEncode.cs" />
    <Compile Include="HTTP\ResponseData.cs" />
    <Compile Include="JSON\QuickJSONFormatter.cs" />
    <Compile Include="Keys\EnhancedSendKeys.cs" />
    <Compile Include="Keys\KeyboardState.cs" />
    <Compile Include="Misc\CommandArgs.cs" />
    <Compile Include="DebugTraceAndLogs\ExceptionForm.cs">
      <SubType>Form</SubType>
    </Compile>
    <Compile Include="DebugTraceAndLogs\ExceptionForm.Designer.cs">
      <DependentUpon>ExceptionForm.cs</DependentUpon>
    </Compile>
    <Compile Include="CHash\FileHandles.cs" />
    <Compile Include="Keys\KeyObjectExtensions.cs" />
    <Compile Include="Misc\Maps2d.cs" />
    <Compile Include="Numbers\BaseFunctions.cs" />
    <Compile Include="Numbers\Eval.cs" />
    <Compile Include="Numbers\IEval.cs" />
    <Compile Include="Numbers\UserDefinedFunctions.cs" />
    <Compile Include="Translator\Translator.cs" />
    <Compile Include="Win32\NativeMethods.cs" />
    <Compile Include="Win32\Processes.cs" />
    <Compile Include="DebugTraceAndLogs\AppTicks.cs" />
    <Compile Include="Misc\SHA.cs" />
    <Compile Include="WinForms\BitMapHelpers.cs" />
    <Compile Include="WinForms\ColorObjectExtensions.cs" />
    <Compile Include="Numbers\DistanceParser.cs" />
    <Compile Include="Numbers\LineStore.cs" />
    <Compile Include="Numbers\NumberObjectExtensions.cs" />
    <Compile Include="Files\CSVRead.cs" />
    <Compile Include="Files\CSVWrite.cs" />
    <Compile Include="Strings\StringCombinations.cs" />
    <Compile Include="Strings\FieldBuilder.cs" />
    <Compile Include="Files\FileHelpers.cs" />
    <Compile Include="Files\LogToFile.cs" />
    <Compile Include="JSON\JSONObjectExtensions.cs" />
    <Compile Include="Properties\AssemblyInfo.cs" />
    <Compile Include="CHash\TypeHelpers.cs" />
    <Compile Include="Strings\StringObjectExtensions.cs" />
    <Compile Include="Strings\StringParser.cs" />
    <Compile Include="DebugTraceAndLogs\TraceLog.cs" />
    <Compile Include="Win32\Win32Constants.cs" />
    <Compile Include="WinForms\ControlHelpers.cs" />
    <Compile Include="WinForms\FontLoader.cs" />
  </ItemGroup>
  <ItemGroup>
    <EmbeddedResource Include="DebugTraceAndLogs\ExceptionForm.resx">
      <DependentUpon>ExceptionForm.cs</DependentUpon>
    </EmbeddedResource>
  </ItemGroup>
  <ItemGroup>
    <None Include="packages.config" />
  </ItemGroup>
  <Import Project="$(MSBuildToolsPath)\Microsoft.CSharp.targets" />
</Project><|MERGE_RESOLUTION|>--- conflicted
+++ resolved
@@ -58,12 +58,10 @@
     <Compile Include="Functions\FunctionsBasic.cs" />
     <Compile Include="Conditions\ConditionLists.cs" />
     <Compile Include="Functions\FunctionPersistentData.cs" />
-<<<<<<< HEAD
     <Compile Include="WebServer\SimpleWebServerFileNode.cs" />
     <Compile Include="WebServer\SimpleWebServerDynamicNode.cs" />
     <Compile Include="WebServer\SimpleWebServerDispatcher.cs" />
     <Compile Include="WebServer\SimpleWebServer.cs" />
-=======
     <Compile Include="HTTP\HttpDownloadFile.cs" />
     <Compile Include="Misc\TemplateObjectExtensions.cs" />
     <Compile Include="Strings\StringObjectExtensionsNumbers.cs" />
@@ -72,7 +70,6 @@
     <Compile Include="Strings\StringObjectExtensionsEscape.cs" />
     <Compile Include="Strings\StringObjectExtensionsOneOf.cs" />
     <Compile Include="Strings\StringObjectExtensionsLists.cs" />
->>>>>>> ad9ad024
     <Compile Include="Variables\Variables.cs" />
     <Compile Include="Dates\DateObjectExtensions.cs" />
     <Compile Include="DebugTraceAndLogs\ExceptionCatcher.cs" />
