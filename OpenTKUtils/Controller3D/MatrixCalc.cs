﻿/*
 * Copyright © 2015 - 2018 EDDiscovery development team
 *
 * Licensed under the Apache License, Version 2.0 (the "License"); you may not use this
 * file except in compliance with the License. You may obtain a copy of the License at
 *
 * http://www.apache.org/licenses/LICENSE-2.0
 * 
 * Unless required by applicable law or agreed to in writing, software distributed under
 * the License is distributed on an "AS IS" BASIS, WITHOUT WARRANTIES OR CONDITIONS OF
 * ANY KIND, either express or implied. See the License for the specific language
 * governing permissions and limitations under the License.
 * 
 * EDDiscovery is not affiliated with Frontier Developments plc.
 */
using OpenTK;
using System;
using System.Diagnostics;

namespace OpenTKUtils.Common
{
    public class MatrixCalc
    {
        public bool InPerspectiveMode { get { return perspectivemode; } set { perspectivemode = value; } }
        public Matrix4 ModelMatrix { get { return modelmatrix; } }
        public Matrix4 ProjectionMatrix { get { return projectionmatrix; } }
        public Matrix4 ProjectionModelMatrix { get { return projectionmodelmatrix; } }

        public float ZoomDistance { get; set; } = 1000F;       // distance that zoom=1 will be from the Position, in the direction of the camera.
        public float PerspectiveFarZDistance { get; set; } = 1000000.0f;        // perspective, set Z's for clipping
        public float PerspectiveNearZDistance { get; set; } = 1f;
        public float OrthographicDistance { get; set; } = 5000.0f;              // Orthographic, give scale

        public float CalcEyeDistance(float zoom) { return ZoomDistance / zoom; }    // distance of eye from target position

        public Vector3 TargetPosition { get; private set; }                     // after ModelMatrix
        public Vector3 EyePosition { get; private set; }                        // after ModelMatrix
        public float EyeDistance { get; private set; }                          // after ModelMatrix

        private bool perspectivemode = true;
        private Matrix4 modelmatrix;
        private Matrix4 projectionmatrix;
        private Matrix4 projectionmodelmatrix;

        // Calculate the model matrix, which is the view onto the model
        // model matrix rotates and scales the model to the eye position

        public void CalculateModelMatrix(Vector3 position, Vector3 cameraDir, float zoom)       // We compute the model matrix, not opengl, because we need it before we do a Paint for other computations
        {
            TargetPosition = position;      // record for shader use
<<<<<<< HEAD
=======

            Matrix4 flipy = Matrix4.CreateScale(new Vector3(1, -1, 1));
            Matrix4 preinverted;
>>>>>>> 2ea0e019

            if (InPerspectiveMode)
            {
                Vector3 eye, normal;
                CalculateEyePosition(position, cameraDir, zoom, out eye, out normal);
                EyePosition = new Vector3(eye.X, -eye.Y, eye.Z);      // correct for Y inversion.. some day we should fix this
<<<<<<< HEAD
                modelmatrix = Matrix4.LookAt(eye, position, normal);   // from eye, look at target, with up giving the rotation of the look
=======
                preinverted = Matrix4.LookAt(eye, position, normal);   // from eye, look at target, with up giving the rotation of the look
                modelmatrix = Matrix4.Mult(flipy, preinverted);    //ORDER VERY important this one took longer to work out the order! replaces GL.Scale(1.0, -1.0, 1.0);
>>>>>>> 2ea0e019
            }
            else
            {                                                               // replace open gl computation with our own.
                Matrix4 scale = Matrix4.CreateScale(zoom);
                Matrix4 offset = Matrix4.CreateTranslation(-position.X, -position.Y, -position.Z);
                Matrix4 rotcam = Matrix4.Identity;
                rotcam *= Matrix4.CreateRotationY((float)(-cameraDir.Y * Math.PI / 180.0f));
                rotcam *= Matrix4.CreateRotationX((float)((cameraDir.X - 90) * Math.PI / 180.0f));
                rotcam *= Matrix4.CreateRotationZ((float)(cameraDir.Z * Math.PI / 180.0f));

<<<<<<< HEAD
                Matrix4 preinverted = Matrix4.Mult(offset, scale);
=======
                preinverted = Matrix4.Mult(offset, scale);
>>>>>>> 2ea0e019
                EyePosition = new Vector3(preinverted.Row0.X, preinverted.Row1.Y, preinverted.Row2.Z);          // TBD.. 
                preinverted = Matrix4.Mult(preinverted, rotcam);
                modelmatrix = preinverted;
            }

            projectionmodelmatrix = Matrix4.Mult(modelmatrix, projectionmatrix);        // order order order ! so important.
            EyeDistance = CalcEyeDistance(zoom);
        }

        // used for calculating positions on the screen from pixel positions
        public Matrix4 GetResMat
        {
            get
            {
                return projectionmodelmatrix;
            }
        }

        // Projection matrix - projects the 3d model space to the 2D screen

        public void CalculateProjectionMatrix(float fov, int w, int h, out float znear)
        {
            if (InPerspectiveMode)
            {                                                                   // Fov, perspective, znear, zfar
                znear = 1.0F;
                projectionmatrix = Matrix4.CreatePerspectiveFieldOfView(fov, (float)w / h, PerspectiveNearZDistance, PerspectiveFarZDistance);
            }
            else
            {
                znear = -OrthographicDistance;
                float orthoheight = (OrthographicDistance / 5.0f) * h / w;
                projectionmatrix = Matrix4.CreateOrthographic(OrthographicDistance*2.0f/5.0f, orthoheight * 2.0F, -OrthographicDistance, OrthographicDistance);
            }

<<<<<<< HEAD
            Matrix4 flipy = Matrix4.CreateScale(new Vector3(1, -1, 1));
            projectionmatrix = flipy * projectionmatrix;                                // Flip Y to correct for openGL Y orientation
=======
>>>>>>> 2ea0e019
            projectionmodelmatrix = Matrix4.Mult(modelmatrix, projectionmatrix);
        }

        // calculate pos of eye, given position, CameraDir, zoom.

        private void CalculateEyePosition(Vector3 position, Vector3 cameraDir, float zoom, out Vector3 eye, out Vector3 normal)
        {
            Matrix3 transform = Matrix3.Identity;                   // identity nominal matrix, dir is in degrees
            transform *= Matrix3.CreateRotationZ((float)(cameraDir.Z * Math.PI / 180.0f));
            transform *= Matrix3.CreateRotationX((float)(cameraDir.X * Math.PI / 180.0f));
            transform *= Matrix3.CreateRotationY((float)(cameraDir.Y * Math.PI / 180.0f));
            // transform ends as the camera direction vector

            // calculate where eye is, relative to target. its 1000/zoom, rotated by camera rotation.  This is based on looking at 0,0,0.  
            // So this is the camera pos to look at 0,0,0
            Vector3 eyerel = Vector3.Transform(new Vector3(0.0f, -CalcEyeDistance(zoom), 0.0f), transform);

            // rotate the up vector (0,0,1) by the eye camera dir to get a vector upwards from the current camera dir
            normal = Vector3.Transform(new Vector3(0.0f, 0.0f, 1.0f), transform);

            eye = position + eyerel;              // eye is here, the target pos, plus the eye relative position
<<<<<<< HEAD
            System.Diagnostics.Debug.WriteLine("Camera at " + eye + " looking at " + position + " dir " + cameraDir + " camera dist " + CalcEyeDistance(zoom) + " zoom " + zoom);
=======
            //System.Diagnostics.Debug.WriteLine("Camera at " + eye + " looking at " + position + " dir " + cameraDir + " camera dist " + CalcEyeDistance(zoom) + " zoom " + zoom);
>>>>>>> 2ea0e019
        }

    }
}<|MERGE_RESOLUTION|>--- conflicted
+++ resolved
@@ -44,28 +44,18 @@
 
         // Calculate the model matrix, which is the view onto the model
         // model matrix rotates and scales the model to the eye position
+        // Model matrix does not have any Y inversion..
 
         public void CalculateModelMatrix(Vector3 position, Vector3 cameraDir, float zoom)       // We compute the model matrix, not opengl, because we need it before we do a Paint for other computations
         {
             TargetPosition = position;      // record for shader use
-<<<<<<< HEAD
-=======
-
-            Matrix4 flipy = Matrix4.CreateScale(new Vector3(1, -1, 1));
-            Matrix4 preinverted;
->>>>>>> 2ea0e019
 
             if (InPerspectiveMode)
             {
                 Vector3 eye, normal;
                 CalculateEyePosition(position, cameraDir, zoom, out eye, out normal);
-                EyePosition = new Vector3(eye.X, -eye.Y, eye.Z);      // correct for Y inversion.. some day we should fix this
-<<<<<<< HEAD
+                EyePosition = eye;
                 modelmatrix = Matrix4.LookAt(eye, position, normal);   // from eye, look at target, with up giving the rotation of the look
-=======
-                preinverted = Matrix4.LookAt(eye, position, normal);   // from eye, look at target, with up giving the rotation of the look
-                modelmatrix = Matrix4.Mult(flipy, preinverted);    //ORDER VERY important this one took longer to work out the order! replaces GL.Scale(1.0, -1.0, 1.0);
->>>>>>> 2ea0e019
             }
             else
             {                                                               // replace open gl computation with our own.
@@ -76,11 +66,7 @@
                 rotcam *= Matrix4.CreateRotationX((float)((cameraDir.X - 90) * Math.PI / 180.0f));
                 rotcam *= Matrix4.CreateRotationZ((float)(cameraDir.Z * Math.PI / 180.0f));
 
-<<<<<<< HEAD
                 Matrix4 preinverted = Matrix4.Mult(offset, scale);
-=======
-                preinverted = Matrix4.Mult(offset, scale);
->>>>>>> 2ea0e019
                 EyePosition = new Vector3(preinverted.Row0.X, preinverted.Row1.Y, preinverted.Row2.Z);          // TBD.. 
                 preinverted = Matrix4.Mult(preinverted, rotcam);
                 modelmatrix = preinverted;
@@ -100,6 +86,7 @@
         }
 
         // Projection matrix - projects the 3d model space to the 2D screen
+        // Has a Y flip so that +Y is going up.
 
         public void CalculateProjectionMatrix(float fov, int w, int h, out float znear)
         {
@@ -115,11 +102,9 @@
                 projectionmatrix = Matrix4.CreateOrthographic(OrthographicDistance*2.0f/5.0f, orthoheight * 2.0F, -OrthographicDistance, OrthographicDistance);
             }
 
-<<<<<<< HEAD
             Matrix4 flipy = Matrix4.CreateScale(new Vector3(1, -1, 1));
             projectionmatrix = flipy * projectionmatrix;                                // Flip Y to correct for openGL Y orientation
-=======
->>>>>>> 2ea0e019
+
             projectionmodelmatrix = Matrix4.Mult(modelmatrix, projectionmatrix);
         }
 
@@ -132,20 +117,16 @@
             transform *= Matrix3.CreateRotationX((float)(cameraDir.X * Math.PI / 180.0f));
             transform *= Matrix3.CreateRotationY((float)(cameraDir.Y * Math.PI / 180.0f));
             // transform ends as the camera direction vector
+            // calculate where eye is, relative to target. its ZoomDistance/zoom, rotated by camera rotation.  This is based on looking at 0,0,0.  
+            // the 0,-1,0 means (0,0,0) is looking down on the target pos, (90,0,0) is on the plane looking towards +Z.
 
-            // calculate where eye is, relative to target. its 1000/zoom, rotated by camera rotation.  This is based on looking at 0,0,0.  
-            // So this is the camera pos to look at 0,0,0
             Vector3 eyerel = Vector3.Transform(new Vector3(0.0f, -CalcEyeDistance(zoom), 0.0f), transform);
 
             // rotate the up vector (0,0,1) by the eye camera dir to get a vector upwards from the current camera dir
             normal = Vector3.Transform(new Vector3(0.0f, 0.0f, 1.0f), transform);
 
             eye = position + eyerel;              // eye is here, the target pos, plus the eye relative position
-<<<<<<< HEAD
-            System.Diagnostics.Debug.WriteLine("Camera at " + eye + " looking at " + position + " dir " + cameraDir + " camera dist " + CalcEyeDistance(zoom) + " zoom " + zoom);
-=======
-            //System.Diagnostics.Debug.WriteLine("Camera at " + eye + " looking at " + position + " dir " + cameraDir + " camera dist " + CalcEyeDistance(zoom) + " zoom " + zoom);
->>>>>>> 2ea0e019
+            System.Diagnostics.Debug.WriteLine("Eye " + eye + " target " + position + " dir " + cameraDir + " camera dist " + CalcEyeDistance(zoom) + " zoom " + zoom);
         }
 
     }
