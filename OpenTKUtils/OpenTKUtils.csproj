--- conflicted
+++ resolved
@@ -76,9 +76,10 @@
     <Compile Include="GL4\Shaders\ShadersFragment.cs" />
     <Compile Include="GL4\Shaders\ShadersTexturedObjects.cs" />
     <Compile Include="GL4\Shaders\ShadersColourObjects.cs" />
-    <Compile Include="GL4\Statics.cs" />
+    <Compile Include="GL4\GL4Statics.cs" />
     <Compile Include="GL4\Textures\Texture2DArray.cs" />
     <Compile Include="GL4\Vertex\VertexObject.cs" />
+    <Compile Include="GL\GLStatics.cs" />
     <Compile Include="MCZF\Camera.cs" />
     <Compile Include="MCZF\CameraDirectionMovementTracker.cs" />
     <Compile Include="MCZF\Fov.cs" />
@@ -89,13 +90,10 @@
     <Compile Include="MCZF\Zoom.cs" />
     <Compile Include="GL4\Factory\FactoryCube.cs" />
     <Compile Include="Properties\AssemblyInfo.cs" />
-<<<<<<< HEAD
     <Compile Include="GL4\Vertex\VertexColours.cs" />
     <Compile Include="GL4\Vertex\VertexArray.cs" />
     <Compile Include="GL4\Shaders\Program.cs" />
     <Compile Include="GL4\Shaders\Shader.cs" />
-=======
->>>>>>> 2ea0e019
     <Compile Include="Utils\Polygon.cs" />
   </ItemGroup>
   <ItemGroup>
